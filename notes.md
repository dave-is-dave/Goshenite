--- conflicted
+++ resolved
@@ -27,11 +27,8 @@
 
 # todo
 
-<<<<<<< HEAD
 - can we do without Rc<RefCell<>>?
-=======
 - checks in object_collection to make sure that you don't have the same primitive ids across multiple primitive ops. put primitive_references inside object_collection?
->>>>>>> d492f8f8
 - init renderer test
 - smooth union op (curved combination)
 - hemisphere (circle) clamps on looking too far up/down (quaternions?)
