--- conflicted
+++ resolved
@@ -90,15 +90,10 @@
         let raw_input = self.window_state.take_egui_input(self.window.as_ref());
         self.context.begin_frame(raw_input);
 
-<<<<<<< HEAD
         // draw
         self.top_panel();
         self.object_list_window(object_collection);
-        self.object_editor_window(primitive_references);
-=======
-        self.objects_window(object_collection);
         self.object_editor_window(object_collection.primitive_references_mut());
->>>>>>> cb6e0179
 
         // end frame
         let egui::FullOutput {
