--- conflicted
+++ resolved
@@ -67,7 +67,7 @@
         match MouseButton::from_winit(winit_button) {
             Ok(button) => {
                 // button is only set to pressed when cursor hasn't been captured by e.g. gui
-                self.button_states.set_from_winit(button, state)
+                self.button_states.set(button, state)
             }
             Err(e) => debug!("set_click_state: {}", e),
         };
@@ -299,38 +299,16 @@
         }
     }
 
-<<<<<<< HEAD
-    pub fn set_from_winit(&mut self, button: MouseButton, winit_state: winit::event::ElementState) {
+    pub fn set(&mut self, button: MouseButton, winit_state: winit::event::ElementState) {
         let state = ButtonState::from_winit_event(winit_state);
         let (button, previous) = match button {
             MouseButton::Left => (&mut self.left, self.previous_left),
             MouseButton::Right => (&mut self.right, self.previous_right),
             MouseButton::Middle => (&mut self.middle, self.previous_middle),
-            MouseButton::Button4 => (&mut self.button_4, self.previous_button_4),
-            MouseButton::Button5 => (&mut self.button_5, self.previous_button_5),
+            MouseButton::Back => (&mut self.back, self.previous_back),
+            MouseButton::Forward => (&mut self.forward, self.previous_forward),
         };
         Self::set_via_button_pointer(button, previous, state)
-=======
-    pub fn set(&mut self, button: MouseButton, winit_state: ElementState) {
-        let state: ButtonState = winit_state.into();
-        match button {
-            MouseButton::Left => {
-                Self::set_via_button_pointer(&mut self.left, self.previous_left, state)
-            }
-            MouseButton::Right => {
-                Self::set_via_button_pointer(&mut self.right, self.previous_right, state)
-            }
-            MouseButton::Middle => {
-                Self::set_via_button_pointer(&mut self.middle, self.previous_middle, state)
-            }
-            MouseButton::Back => {
-                Self::set_via_button_pointer(&mut self.back, self.previous_back, state)
-            }
-            MouseButton::Forward => {
-                Self::set_via_button_pointer(&mut self.forward, self.previous_forward, state)
-            }
-        }
->>>>>>> b3ba06bc
     }
 
     #[inline]
