--- conflicted
+++ resolved
@@ -156,14 +156,11 @@
 
             // per frame logic
             Event::MainEventsCleared => {
-<<<<<<< HEAD
-=======
                 match *control_flow {
                     ControlFlow::ExitWithCode(_) => return, // don't bother if we're quitting anyway
                     _ => (),
                 }
 
->>>>>>> 5b55e5b5
                 let process_frame_res = self.process_frame();
 
                 if let Err(e) = process_frame_res {
