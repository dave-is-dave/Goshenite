--- conflicted
+++ resolved
@@ -46,12 +46,7 @@
     let mut engine_instance = Engine::new(&event_loop);
 
     // start engine
-<<<<<<< HEAD
     event_loop.run(move |event, _, control_flow| engine_instance.control_flow(event, control_flow));
-=======
-    event_loop
-        .run_return(|event, _, control_flow| engine_instance.control_flow(event, control_flow));
 
     info!("exiting main loop...");
->>>>>>> 28f71746
 }